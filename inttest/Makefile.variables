--- conflicted
+++ resolved
@@ -18,9 +18,5 @@
 	check-k0scloudprovider \
 	check-cli \
 	check-disabledcomponents \
-<<<<<<< HEAD
-	check-extraargs
-=======
 	check-extraargs \
 	check-configchange
->>>>>>> 0f21b6e2
