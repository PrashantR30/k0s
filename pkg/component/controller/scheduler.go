/*
Copyright 2021 k0s authors

Licensed under the Apache License, Version 2.0 (the "License");
you may not use this file except in compliance with the License.
You may obtain a copy of the License at

    http://www.apache.org/licenses/LICENSE-2.0

Unless required by applicable law or agreed to in writing, software
distributed under the License is distributed on an "AS IS" BASIS,
WITHOUT WARRANTIES OR CONDITIONS OF ANY KIND, either express or implied.
See the License for the specific language governing permissions and
limitations under the License.
*/
package controller

import (
	"context"
	"fmt"
	"path/filepath"

	"github.com/sirupsen/logrus"

	"github.com/k0sproject/k0s/internal/pkg/stringmap"
	"github.com/k0sproject/k0s/internal/pkg/users"
	"github.com/k0sproject/k0s/pkg/apis/k0s.k0sproject.io/v1beta1"
	"github.com/k0sproject/k0s/pkg/assets"
	"github.com/k0sproject/k0s/pkg/component"
	"github.com/k0sproject/k0s/pkg/constant"
	"github.com/k0sproject/k0s/pkg/supervisor"
)

// Scheduler implement the component interface to run kube scheduler
type Scheduler struct {
	gid            int
	K0sVars        constant.CfgVars
	LogLevel       string
	supervisor     *supervisor.Supervisor
	uid            int
	previousConfig stringmap.StringMap
}

var _ component.Component = &Scheduler{}
var _ component.ReconcilerComponent = &Scheduler{}

// Init extracts the needed binaries
func (a *Scheduler) Init() error {
	var err error
	a.uid, err = users.GetUID(constant.SchedulerUser)
	if err != nil {
		logrus.Warning(fmt.Errorf("running kube-scheduler as root: %w", err))
	}
	return assets.Stage(a.K0sVars.BinDir, "kube-scheduler", constant.BinDirMode)
}

// Run runs kube scheduler
func (a *Scheduler) Run(_ context.Context) error {
	return nil
}

// Stop stops Scheduler
func (a *Scheduler) Stop() error {
	if a.supervisor != nil {
		return a.supervisor.Stop()
	}
	return nil
}

// Reconcile detects changes in configuration and applies them to the component
func (a *Scheduler) Reconcile(_ context.Context, clusterConfig *v1beta1.ClusterConfig) error {
	logrus.Debug("reconcile method called for: Scheduler")

	logrus.Info("Starting kube-scheduler")
	schedulerAuthConf := filepath.Join(a.K0sVars.CertRootDir, "scheduler.conf")
	args := stringmap.StringMap{
		"authentication-kubeconfig": schedulerAuthConf,
		"authorization-kubeconfig":  schedulerAuthConf,
		"kubeconfig":                schedulerAuthConf,
		"bind-address":              "127.0.0.1",
		"leader-elect":              "true",
		"profiling":                 "false",
		"v":                         a.LogLevel,
	}
<<<<<<< HEAD
	for name, value := range a.ClusterConfig.Spec.Scheduler.ExtraArgs {
=======
	for name, value := range clusterConfig.Spec.Scheduler.ExtraArgs {
>>>>>>> 0f21b6e2
		if args[name] != "" {
			logrus.Warnf("overriding kube-scheduler flag with user provided value: %s", name)
		}
		args[name] = value
	}

	if clusterConfig.Spec.API.ExternalAddress == "" {
		args["leader-elect"] = "false"
	}

	if args.Equals(a.previousConfig) && a.supervisor != nil {
		// no changes and supervisor already running, do nothing
		logrus.WithField("component", "kube-scheduler").Info("reconcile has nothing to do")
		return nil
	}
	// Stop in case there's process running already and we need to change the config
	if a.supervisor != nil {
		logrus.WithField("component", "kube-scheduler").Info("reconcile has nothing to do")
		err := a.supervisor.Stop()
		a.supervisor = nil
		if err != nil {
			return err
		}
	}

	a.supervisor = &supervisor.Supervisor{
		Name:    "kube-scheduler",
		BinPath: assets.BinPath("kube-scheduler", a.K0sVars.BinDir),
		RunDir:  a.K0sVars.RunDir,
		DataDir: a.K0sVars.DataDir,
		Args:    args.ToDashedArgs(),
		UID:     a.uid,
		GID:     a.gid,
	}
	a.previousConfig = args
	return a.supervisor.Supervise()
}

// Health-check interface
func (a *Scheduler) Healthy() error { return nil }<|MERGE_RESOLUTION|>--- conflicted
+++ resolved
@@ -82,11 +82,7 @@
 		"profiling":                 "false",
 		"v":                         a.LogLevel,
 	}
-<<<<<<< HEAD
-	for name, value := range a.ClusterConfig.Spec.Scheduler.ExtraArgs {
-=======
 	for name, value := range clusterConfig.Spec.Scheduler.ExtraArgs {
->>>>>>> 0f21b6e2
 		if args[name] != "" {
 			logrus.Warnf("overriding kube-scheduler flag with user provided value: %s", name)
 		}
